permissions:
  contents: read

on:
  push:
    branches:
      - main
      - release
  pull_request:
    branches:
      - main
      - release
      
concurrency:
  group: ${{ github.workflow }}-${{ github.head_ref || github.run_id }}
  cancel-in-progress: true

name: Test

jobs:
  test:
    name: Test
    runs-on: ubuntu-latest
    steps:
      - uses: actions/checkout@v3
      - uses: dtolnay/rust-toolchain@stable
      - if: hashFiles('Cargo.lock') == ''
        run: cargo generate-lockfile
      - run: cargo test --locked --all-features
      
  minimal:
    name: Minimal versions
    runs-on: ubuntu-latest
    steps:
      - uses: actions/checkout@v3
      - uses: dtolnay/rust-toolchain@stable
      - uses: dtolnay/rust-toolchain@nightly
      - run: rustup default stable
      - run: cargo +nightly update -Zdirect-minimal-versions
      - run: cargo test --locked --all-features

  coverage:
    name: Coverage
    runs-on: ubuntu-latest
    steps:
      - uses: actions/checkout@v3
      - uses: dtolnay/rust-toolchain@stable
        with:
          components: llvm-tools-preview
<<<<<<< HEAD

      - uses: Swatinem/rust-cache@v1

      - name: Download grcov
        run: |
          cargo install grcov
          echo "$HOME/.cargo/bin" >> $GITHUB_PATH

      - name: Run coverage
        run: |
          rm -rf coverage
          mkdir coverage
          CARGO_INCREMENTAL=0 RUSTFLAGS='-Cinstrument-coverage' LLVM_PROFILE_FILE='cargo-test-%p-%m.profraw' cargo test
          grcov . --binary-path ./target/debug/ -s . -t lcov --branch --ignore-not-existing --ignore "/*" --ignore "tests/*" -o coverage/tests.lcov
          rm -rf *.profraw

      - name: Upload to codecov.io
        uses: codecov/codecov-action@v3
=======
      - uses: taiki-e/install-action@cargo-llvm-cov
      - if: hashFiles('Cargo.lock') == ''
        run: cargo generate-lockfile
      - run: cargo llvm-cov --locked --all-features --lcov --output-path lcov.info
      - uses: codecov/codecov-action@v3
>>>>>>> bebf38c1
        with:
          fail_ci_if_error: true<|MERGE_RESOLUTION|>--- conflicted
+++ resolved
@@ -47,31 +47,10 @@
       - uses: dtolnay/rust-toolchain@stable
         with:
           components: llvm-tools-preview
-<<<<<<< HEAD
-
-      - uses: Swatinem/rust-cache@v1
-
-      - name: Download grcov
-        run: |
-          cargo install grcov
-          echo "$HOME/.cargo/bin" >> $GITHUB_PATH
-
-      - name: Run coverage
-        run: |
-          rm -rf coverage
-          mkdir coverage
-          CARGO_INCREMENTAL=0 RUSTFLAGS='-Cinstrument-coverage' LLVM_PROFILE_FILE='cargo-test-%p-%m.profraw' cargo test
-          grcov . --binary-path ./target/debug/ -s . -t lcov --branch --ignore-not-existing --ignore "/*" --ignore "tests/*" -o coverage/tests.lcov
-          rm -rf *.profraw
-
-      - name: Upload to codecov.io
-        uses: codecov/codecov-action@v3
-=======
       - uses: taiki-e/install-action@cargo-llvm-cov
       - if: hashFiles('Cargo.lock') == ''
         run: cargo generate-lockfile
       - run: cargo llvm-cov --locked --all-features --lcov --output-path lcov.info
       - uses: codecov/codecov-action@v3
->>>>>>> bebf38c1
         with:
           fail_ci_if_error: true