![GitHub Build Status (branch)](https://img.shields.io/github/actions/workflow/status/eta077/astro-rs/build.yml?branch=release) 
![GitHub Test Status (branch)](https://img.shields.io/github/actions/workflow/status/eta077/astro-rs/test.yml?branch=release&label=test) 
[![codecov](https://codecov.io/gh/eta077/astro-rs/branch/release/graph/badge.svg)](https://codecov.io/gh/eta077/astro-rs) 
[![docs.rs](https://img.shields.io/docsrs/astro-rs)](https://docs.rs/astro-rs/latest/astro_rs/)

# astro-rs
This library provides utilities to interact with astronomical data.

Inspired by Astropy (<http://astropy.org> / <https://github.com/astropy/astropy>)

# Goals
## General goals
* Achieve feature compatibility with the Astropy library
* Equal or surpass the Astropy benchmarks

## Technical goals
* Use pure Rust as opposed to wrapping other libraries
* Deserialize as lazily as possible
* Balance 'tight' (<https://www.ecorax.net/tightness>) types and adherance to APIs with graceful handling of deviation

# Testing
Test assets are from the following sources:
* <https://esahubble.org/projects/fits_liberator/datasets_archives>
* <https://cxc.harvard.edu/cda/>

# Licensing
* Original code is licensed under the MIT license
* `astropy` is licensed under BSD-3-Clause
* `hifitime` is licensed under Apache-2.0
<<<<<<< HEAD
* Code derived from the `erfa` project has a custom license, detailed [here](src/coordinates/erfa/LICENSE). Inclusion of this code is controlled by the `erfa` compilation feature, currently required by the `coordinates` feature.
=======

# MSRV
This crate's Minimum Supported Rust Version is `1.60.0`.
>>>>>>> bebf38c1
<|MERGE_RESOLUTION|>--- conflicted
+++ resolved
@@ -27,10 +27,7 @@
 * Original code is licensed under the MIT license
 * `astropy` is licensed under BSD-3-Clause
 * `hifitime` is licensed under Apache-2.0
-<<<<<<< HEAD
 * Code derived from the `erfa` project has a custom license, detailed [here](src/coordinates/erfa/LICENSE). Inclusion of this code is controlled by the `erfa` compilation feature, currently required by the `coordinates` feature.
-=======
 
 # MSRV
-This crate's Minimum Supported Rust Version is `1.60.0`.
->>>>>>> bebf38c1
+This crate's Minimum Supported Rust Version is `1.60.0`.